from xmlrpc.client import Boolean
from h11 import Data
import strawberry
from yaml import load
<<<<<<< HEAD
from chroma.app.graphql_py.types import ResourceDoesntExist
from chroma.app.models import Tagdatapoint
=======
from chroma.app.graphql_py.types import ResourceDoesNotExist
>>>>>>> eae5d6bb
import models
from sqlalchemy.orm import selectinload

from celery.result import AsyncResult
from tasks import process_embeddings

from typing import Optional, List, Annotated
from graphql_py.types import (
    Embedding, 
    AddEmbeddingResponse,
    EmbeddingSet,
    AddEmbeddingSetResponse,
    LayerSetDoesNotExist,
    ObjectDeleted,
    ProjectionSet,
    AddProjectionSetResponse, 
    Projection,
    AddProjectionResponse,
    EmbeddingExists, 
    EmbeddingNotFound, 
    EmbeddingNameMissing,
    ModelArchitecture,
    Slice,
    Datapoint,
    Dataset,
    TrainedModel,
    LayerSet,
    Job,
    Inference,
    Layer,
    Tag,
    Projector,
    Project,
    DeleteProjectResponse,
    AddDatasetResponse,
    ProjectDoesNotExist,
    DatasetDoesNotExist,
    AddSliceResponse,
    AddTagResponse,
    AddModelArchitectureResponse,
    AddTrainedModelResponse,
    ModelArchitectureDoesNotExist,
    TrainedModelDoesNotExist,
    AddLayerSetResponse,
    AddLayerResponse,
    AddDatapointResponse,
    AddLabelResponse,
    AddResourceResponse,
    Resource,
    Label,
    Datapoint,
    LabelDoesNotExist,
    ResourceDoesNotExist
)
from strawberry.dataloader import DataLoader
from sqlalchemy import insert, select, update, delete


@strawberry.input
class EmbeddingInput:
    data: str
    label: str
    inference_identifier: str
    input_identifier: str
    embedding_set_id: int

@strawberry.input
class EmbeddingsInput:
    embeddings: list[EmbeddingInput]

@strawberry.input
class EmbeddingSetInput:
    dataset_id: int

@strawberry.input
class ProjectionInput:
    embedding_id: int
    projection_set_id: int
    x: float
    y: float

@strawberry.input
class ProjectionSetInput:
    projection_set_id: int

# Project Inputs
@strawberry.input
class CreateProjectInput:
    name: str

@strawberry.input
class UpdateProjectInput:
    id: strawberry.ID
    name: Optional[str] = None

# Dataset Inputs
@strawberry.input
class CreateDatasetInput:
    name: str
    project_id: int

@strawberry.input
class UpdateDatasetInput:
    id: strawberry.ID
    name: Optional[str] = None

# Slice Inputs
@strawberry.input
class CreateSliceInput:
    name: str
    dataset_id: int

@strawberry.input
class UpdateSliceInput:
    id: strawberry.ID
    name: Optional[str] = None

# Datapoint Inputs
@strawberry.input
class CreateDatapointInput:
    dataset_id: int
    resource_id: int
    label_id: Optional[int] = None
    # inference_id: Optional[int] = None

@strawberry.input
class UpdateDatapointInput:
    id: strawberry.ID
    resource_id: int
    label_id: Optional[int] = None
    inference_id: Optional[int] = None

# Resource Inputs
@strawberry.input
class CreateResourceInput:
    uri: str 

@strawberry.input
class UpdateResourceInput:
    id: strawberry.ID
    uri: str

# Label Inputs
@strawberry.input
class CreateLabelInput:
    data: str

@strawberry.input
class UpdateLabelInput:
    id: strawberry.ID
    data: str

# Tag Inputs
@strawberry.input
class CreateTagInput:
    name: str

@strawberry.input
class UpdateTagInput:
    id: strawberry.ID
    name: Optional[str] = None

# Inference Inputs
@strawberry.input
class CreateInferenceInput:
    id: Optional[strawberry.ID] = None # remove this later, placeholder for now

@strawberry.input
class UpdateInferenceInput:
    id: strawberry.ID

# ModelArchitecture Inputs
@strawberry.input
class CreateModelArchitectureInput:
    name: str
    project_id: int

@strawberry.input
class UpdateModelArchitectureInput:
    id: strawberry.ID
    name: Optional[str] = None

# TrainedModel Inputs
@strawberry.input
class CreateTrainedModelInput:
    model_architecture_id: int
    id: Optional[strawberry.ID] = None # remove this later, placeholder for now

@strawberry.input
class UpdateTrainedModelInput:
    id: strawberry.ID

# LayerSet Inputs
@strawberry.input
class CreateLayerSetInput:
    trained_model_id: int
    id: Optional[strawberry.ID] = None # remove this later, placeholder for now

@strawberry.input
class UpdateLayerSetInput:
    id: strawberry.ID

# Layer Inputs
@strawberry.input
class CreateLayerInput:
    layer_set_id: int
    id: Optional[strawberry.ID] = None # remove this later, placeholder for now

@strawberry.input
class UpdateLayerInput:
    id: strawberry.ID

# Projector Inputs
@strawberry.input
class CreateProjectorInput:
    id: Optional[strawberry.ID] = None # remove this later, placeholder for now

@strawberry.input
class UpdateProjectorInput:
    id: strawberry.ID

# Job Inputs
@strawberry.input
class CreateJobInput:
    name: str

@strawberry.input
class UpdateJobInput:
    id: strawberry.ID
    name: Optional[str] = None

# Abstract Inputs
@strawberry.input
class CreateDatapointSetInput:
    datasetId: int
    label_data: str
    resource_uri: str

# Abstract Inputs
@strawberry.input
class CreateDatapointEmbeddingSetInput:
    datasetId: int
    label_data: str
    resource_uri: str
    embedding_data: str
    embedding_set_id: int
    metadata: Optional[str] = ""

@strawberry.input
class CreateBatchDatapointEmbeddingSetInput:
    batch_data: list[CreateDatapointEmbeddingSetInput]

@strawberry.input
class TagToDataPointInput:
    tagId: int
    datapointId: int

@strawberry.input
class TagToDataPointsInput:
    tagId: int
    datapointIds: Optional[list[int]]

@strawberry.input
class TagByNameToDataPointsInput:
    tagName: str
    datapointIds: Optional[list[int]]
    
@strawberry.type
class Mutation:

    #
    # Abstract
    #
    @strawberry.mutation
    def run_projector_on_embedding_set(self, embedding_set_id: int) -> Boolean:
        process_embeddings.delay(embedding_set_id)
        return True

    @strawberry.mutation
    async def remove_tag_from_datapoints(self, data: TagByNameToDataPointsInput) -> ObjectDeleted:
        async with models.get_session() as s:
            sql = select(models.Tag).where(models.Tag.name == data.tagName)
            tag = (await s.execute(sql)).scalars().first()
            await s.flush()

            for datapointId in data.datapointIds:
                sql = select(models.Datapoint).where(models.Datapoint.id == datapointId).options(selectinload(models.Datapoint.tags))
                datapoint = (await s.execute(sql)).scalar_one()
            
                # you have to explicitly delete this via the association
                # there has to be a better way of doing this......
                query = delete(models.Tagdatapoint).where(models.Tagdatapoint.tag == tag).where(models.Tagdatapoint.datapoint == datapoint)
                await s.execute(query)

            try:
                await s.commit()
            except Exception:
                await s.rollback()
                raise
                
        return ObjectDeleted

    @strawberry.mutation
    async def remove_tag_from_datapoint(self, data: TagToDataPointInput) -> ObjectDeleted:
        async with models.get_session() as s:
            sql = select(models.Tag).where(models.Tag.id == data.tagId)
            tag = (await s.execute(sql)).scalar_one()
            sql = select(models.Datapoint).where(models.Datapoint.id == data.datapointId).options(selectinload(models.Datapoint.tags))
            datapoint = (await s.execute(sql)).scalar_one()
            
            # you have to explicitly delete this via the association
            # there has to be a better way of doing this......
            query = delete(models.Tagdatapoint).where(models.Tagdatapoint.tag == tag).where(models.Tagdatapoint.datapoint == datapoint)
            await s.execute(query)
            try:
                await s.commit()
            except Exception:
                await s.rollback()
                raise
        return ObjectDeleted

    @strawberry.mutation
    async def append_tag_by_name_to_datapoints(self, data: TagByNameToDataPointsInput) -> list[Datapoint]:
        async with models.get_session() as s:
            sql = select(models.Tag).where(models.Tag.name == data.tagName)
            tag = (await s.execute(sql)).scalars().first()

            if tag is None: 
                tag = models.Tag(
                    name=data.tagName 
                )
                s.add(tag)
                await s.flush()

            datapoints = []
            tagdatapoints_to_add = []
            for datapointId in data.datapointIds:
                sql = select(models.Datapoint).where(models.Datapoint.id == datapointId).options(selectinload(models.Datapoint.tags))
                datapoint = (await s.execute(sql)).scalar_one()
                
                tagdatapoints_to_add.append(dict(left_id=tag.id, right_id=datapoint.id))
                s.add(datapoint)
                datapoints.append(datapoint)
            
            # we have to add things this way to avoid the key constraint
            # throwing an error if there is a duplicate. we just want to ignore that case
            await s.execute(insert(models.Tagdatapoint, values=tagdatapoints_to_add, prefixes=['OR IGNORE']))
            await s.flush()
            await s.commit()
        return [Datapoint.marshal(loc) for loc in datapoints]

    @strawberry.mutation
    async def append_tag_to_datapoints(self, data: TagToDataPointsInput) -> list[Datapoint]:
        async with models.get_session() as s:
            sql = select(models.Tag).where(models.Tag.id == data.tagId)
            tag = (await s.execute(sql)).scalar_one()

            datapoints = []
            for datapointId in data.datapointIds:
                sql = select(models.Datapoint).where(models.Datapoint.id == datapointId).options(selectinload(models.Datapoint.tags))
                datapoint = (await s.execute(sql)).scalar_one()
                
                # you have to explicitly add this via the association
                # there has to be a better way of doing this......
                datapoint.tags.append(models.Tagdatapoint(tag=tag))
                s.add(datapoint)
                datapoints.append(datapoint)
            
            await s.flush()
            await s.commit()
        return [Datapoint.marshal(loc) for loc in datapoints]

    @strawberry.mutation
    async def append_tag_to_datapoint(self, data: TagToDataPointInput) -> Datapoint:
        async with models.get_session() as s:
            sql = select(models.Tag).where(models.Tag.id == data.tagId)
            tag = (await s.execute(sql)).scalar_one()
            
            sql = select(models.Datapoint).where(models.Datapoint.id == data.datapointId).options(selectinload(models.Datapoint.tags))
            datapoint = (await s.execute(sql)).scalar_one()
            
            # you have to explicitly add this via the association
            # there has to be a better way of doing this......
            datapoint.tags.append(models.Tagdatapoint(tag=tag))
            
            s.add(datapoint)
            
            await s.flush()
            await s.commit()
        return Datapoint.marshal(datapoint)

    @strawberry.mutation
    async def create_datapoint_set(self, data: CreateDatapointSetInput) -> Datapoint:
        async with models.get_session() as s:
            label = models.Label(data=data.label_data)
            s.add(label)
            resource = models.Resource(uri=data.resource_uri)
            s.add(resource)
            await s.flush()

            sql = select(models.Dataset).where(models.Dataset.id == data.datasetId)
            dataset = (await s.execute(sql)).scalars().first()

            datapoint = models.Datapoint(
                label=label,
                dataset=dataset,
                resource=resource,
                project_id=dataset.project_id
            )
            s.add(datapoint)
            await s.commit()
        return Datapoint.marshal(datapoint)

    @strawberry.mutation
    async def create_datapoint_embedding_set(self, data: CreateDatapointEmbeddingSetInput) -> Datapoint:
        async with models.get_session() as s:
            label = models.Label(data=data.label_data)
            s.add(label)
            resource = models.Resource(uri=data.resource_uri)
            s.add(resource)
            embedding = models.Embedding(data=data.embedding_data)
            s.add(embedding)
            await s.flush()

            sql = select(models.Dataset).where(models.Dataset.id == data.datasetId)
            dataset = (await s.execute(sql)).scalars().first()

            datapoint = models.Datapoint(
                label=label,
                dataset=dataset,
                resource=resource,
                metadata_=data.metadata,
                project_id=dataset.project_id
            )
            datapoint.embeddings.append(embedding)
            s.add(datapoint)
            await s.commit()
        return Datapoint.marshal(datapoint)

    @strawberry.mutation
    async def create_batch_datapoint_embedding_set(self, batch_data: CreateBatchDatapointEmbeddingSetInput) -> Boolean:
        async with models.get_session() as s:
            objs_to_add = []

            sql = select(models.Dataset).where(models.Dataset.id == batch_data.batch_data[0].datasetId)
            dataset = (await s.execute(sql)).scalars().first()

            sql = select(models.EmbeddingSet).where(models.EmbeddingSet.id == batch_data.batch_data[0].embedding_set_id)
            embedding_set = (await s.execute(sql)).scalars().first()

            for datapoint_embedding_set in batch_data.batch_data:
                label = models.Label(data=datapoint_embedding_set.label_data)
                resource = models.Resource(uri=datapoint_embedding_set.resource_uri)
                embedding = models.Embedding(data=datapoint_embedding_set.embedding_data, embedding_set=embedding_set)
                objs_to_add.extend([label, resource, embedding])

                datapoint = models.Datapoint(project_id=dataset.project_id, label=label, dataset=dataset, resource=resource, metadata_=datapoint_embedding_set.metadata)
                datapoint.embeddings.append(embedding)
                objs_to_add.append(datapoint)

            # add all is very important for speed! 
            s.add_all(objs_to_add)
            await s.commit()

        return True

    #
    # Project
    #
    @strawberry.mutation
    async def create_project(self, project: CreateProjectInput) -> Project:
        async with models.get_session() as s:
            res = models.Project(
                name=project.name 
            )
            s.add(res)
            await s.commit()
        return Project.marshal(res)

    # this is used to create or return a project
    @strawberry.mutation
    async def create_or_get_project(self, project: CreateProjectInput) -> Project:
        async with models.get_session() as s:

            sql = select(models.Project).where(models.Project.name == project.name)
            result = (await s.execute(sql)).scalars().first()

            if result is None: 
                ret = models.Project(
                    name=project.name 
                )
                s.add(ret)
                await s.commit()
            else: 
                ret = result
            
        return Project.marshal(ret)

    @strawberry.mutation
    async def update_project(self, project: UpdateProjectInput) -> Project:
        async with models.get_session() as s:
            query = update(models.Project).where(models.Project.id == project.id)
            if project.name:
                query = query.values(name=project.name)
            await s.execute(query)
            await s.flush()
            final_project = select(models.Project).where(models.Project.id == project.id)
            val = (await s.execute(final_project)).scalars().first()
            await s.commit()
        return Project.marshal(val)

    @strawberry.mutation
    async def delete_project(self, project: UpdateProjectInput) -> DeleteProjectResponse:
        async with models.get_session() as s:
            query = delete(models.Project).where(models.Project.id == project.id)
            await s.execute(query)
            try:
                await s.commit()
            except Exception:
                await s.rollback()
                raise
        return DeleteProjectResponse

    #
    # Dataset
    #
    @strawberry.mutation
    async def create_dataset(self, dataset: CreateDatasetInput) -> AddDatasetResponse:
        async with models.get_session() as s:
            sql = select(models.Project).where(models.Project.id == dataset.project_id)
            project = (await s.execute(sql)).scalars().first()

            if project is None: 
                return ProjectDoesNotExist

            res = models.Dataset(
                name=dataset.name,
                project=project
            )
            s.add(res)
            await s.commit()
        return Dataset.marshal(res)

    @strawberry.mutation
    async def create_or_get_dataset(self, dataset: CreateDatasetInput) -> Dataset:
        async with models.get_session() as s:

            sql = select(models.Project).where(models.Project.id == dataset.project_id)
            project = (await s.execute(sql)).scalars().first()

            sql = select(models.Dataset).where(models.Dataset.name == dataset.name).where(models.Dataset.project==project)
            result = (await s.execute(sql)).scalars().first()

            if result is None: 
                ret = models.Dataset(
                    name=dataset.name,
                    project=project
                )
                s.add(ret)
                await s.commit()
            else: 
                ret = result
            
        return Dataset.marshal(ret)

    @strawberry.mutation
    async def update_dataset(self, dataset: UpdateDatasetInput) -> Dataset:
        async with models.get_session() as s:
            query = update(models.Dataset).where(models.Dataset.id == dataset.id)
            if dataset.name:
                query = query.values(name=dataset.name)

            await s.execute(query)
            await s.flush()

            final_dataset = select(models.Dataset).where(models.Dataset.id == dataset.id)
            val = (await s.execute(final_dataset)).scalars().first()
            await s.commit()
        return Dataset.marshal(val)

    @strawberry.mutation
    async def delete_dataset(self, dataset: UpdateDatasetInput) -> ObjectDeleted:
        async with models.get_session() as s:
            query = delete(models.Dataset).where(models.Dataset.id == dataset.id)
            await s.execute(query)
            try:
                await s.commit()
            except Exception:
                await s.rollback()
                raise
        return ObjectDeleted

    #
    # Slice
    #
    @strawberry.mutation
    async def create_slice(self, slice: CreateSliceInput) -> AddSliceResponse:
        async with models.get_session() as s:
            sql = select(models.Dataset).where(models.Dataset.id == slice.dataset_id)
            dataset = (await s.execute(sql)).scalars().first()

            if dataset is None: 
                return DatasetDoesNotExist

            res = models.Slice(
                name=slice.name,
                dataset=dataset
            )
            s.add(res)
            await s.commit()
        return Slice.marshal(res)

    @strawberry.mutation
    async def update_slice(self, slice: UpdateSliceInput) -> Slice:
        async with models.get_session() as s:
            query = update(models.Slice).where(models.Slice.id == slice.id)
            if slice.name:
                query = query.values(name=slice.name)

            await s.execute(query)
            await s.flush()

            final_slice = select(models.Slice).where(models.Slice.id == slice.id)
            val = (await s.execute(final_slice)).scalars().first()
            await s.commit()
        return Slice.marshal(val)

    @strawberry.mutation
    async def delete_slice(self, slice: UpdateSliceInput) -> ObjectDeleted:
        async with models.get_session() as s:
            query = delete(models.Slice).where(models.Slice.id == slice.id)
            await s.execute(query)
            try:
                await s.commit()
            except Exception:
                await s.rollback()
                raise
        return ObjectDeleted

    #
    # Tag
    #
    @strawberry.mutation
    async def create_tag(self, tag: CreateTagInput) -> AddTagResponse:
        async with models.get_session() as s:
            res = models.Tag(
                name=tag.name
            )
            s.add(res)
            await s.commit()
        return Tag.marshal(res)

    @strawberry.mutation
    async def update_tag(self, tag: UpdateTagInput) -> Tag:
        async with models.get_session() as s:
            query = update(models.Tag).where(models.Tag.id == tag.id)
            if tag.name:
                query = query.values(name=tag.name)

            await s.execute(query)
            await s.flush()

            final_tag = select(models.Tag).where(models.Tag.id == tag.id)
            val = (await s.execute(final_tag)).scalars().first()
            await s.commit()
        return Tag.marshal(val)

    @strawberry.mutation
    async def delete_tag(self, tag: UpdateTagInput) -> ObjectDeleted:
        async with models.get_session() as s:
            query = delete(models.Tag).where(models.Tag.id == tag.id)
            await s.execute(query)
            try:
                await s.commit()
            except Exception:
                await s.rollback()
                raise
        return ObjectDeleted

    #
    # Model Architecture
    #
    @strawberry.mutation
    async def create_model_architecture(self, model_architecture: CreateModelArchitectureInput) -> AddModelArchitectureResponse:
        async with models.get_session() as s:
            sql = select(models.Project).where(models.Project.id == model_architecture.project_id)
            project = (await s.execute(sql)).scalars().first()

            if project is None: 
                return ProjectDoesNotExist

            res = models.ModelArchitecture(
                name=model_architecture.name,
                project=project
            )
            s.add(res)
            await s.commit()
        return ModelArchitecture.marshal(res)

    @strawberry.mutation
    async def update_model_architecture(self, model_architecture: UpdateModelArchitectureInput) -> ModelArchitecture:
        async with models.get_session() as s:
            query = update(models.ModelArchitecture).where(models.ModelArchitecture.id == model_architecture.id)
            if model_architecture.name:
                query = query.values(name=model_architecture.name)

            await s.execute(query)
            await s.flush()

            final_model_architecture = select(models.ModelArchitecture).where(models.ModelArchitecture.id == model_architecture.id)
            val = (await s.execute(final_model_architecture)).scalars().first()
            await s.commit()
        return ModelArchitecture.marshal(val)

    @strawberry.mutation
    async def delete_model_architecture(self, model_architecture: UpdateModelArchitectureInput) -> ObjectDeleted:
        async with models.get_session() as s:
            query = delete(models.ModelArchitecture).where(models.ModelArchitecture.id == model_architecture.id)
            await s.execute(query)
            try:
                await s.commit()
            except Exception:
                await s.rollback()
                raise
        return ObjectDeleted

    #
    # Trained Model
    #
    @strawberry.mutation
    async def create_trained_model(self, trained_model: CreateTrainedModelInput) -> AddTrainedModelResponse:
        async with models.get_session() as s:
            sql = select(models.ModelArchitecture).where(models.ModelArchitecture.id == trained_model.model_architecture_id)
            model_architecture = (await s.execute(sql)).scalars().first()

            if model_architecture is None: 
                return ModelArchitectureDoesNotExist

            res = models.TrainedModel(
                model_architecture=model_architecture
            )
            s.add(res)
            await s.commit()
        return TrainedModel.marshal(res)

    # we dont have any fields to update on this object yet
    # @strawberry.mutation
    # async def update_trained_model(self, trained_model: UpdateTrainedModelInput) -> TrainedModel:
    #     async with models.get_session() as s:
    #         query = update(models.TrainedModel).where(models.TrainedModel.id == trained_model.id)
    #         if trained_model.name:
    #             query = query.values(name=trained_model.name)

    #         await s.execute(query)
    #         await s.flush()

    #         final_trained_model = select(models.TrainedModel).where(models.TrainedModel.id == trained_model.id)
    #         val = (await s.execute(final_trained_model)).scalars().first()
    #         await s.commit()
    #     return TrainedModel.marshal(val)

    @strawberry.mutation
    async def delete_trained_model(self, trained_model: UpdateTrainedModelInput) -> ObjectDeleted:
        async with models.get_session() as s:
            query = delete(models.TrainedModel).where(models.TrainedModel.id == trained_model.id)
            await s.execute(query)
            try:
                await s.commit()
            except Exception:
                await s.rollback()
                raise
        return ObjectDeleted

    #
    # Layer Set
    #
    @strawberry.mutation
    async def create_layer_set(self, layer_set: CreateLayerSetInput) -> AddLayerSetResponse:
        async with models.get_session() as s:
            sql = select(models.TrainedModel).where(models.TrainedModel.id == layer_set.trained_model_id)
            trained_model = (await s.execute(sql)).scalars().first()

            if trained_model is None: 
                return TrainedModelDoesNotExist

            res = models.LayerSet(
                trained_model=trained_model
            )
            s.add(res)
            await s.commit()
        return LayerSet.marshal(res)

    # we dont have any fields to update on this object yet
    # @strawberry.mutation
    # async def update_layer_set(self, layer_set: UpdateLayerSetInput) -> LayerSet:
    #     async with models.get_session() as s:
    #         query = update(models.LayerSet).where(models.LayerSet.id == layer_set.id)
    #         if layer_set.name:
    #             query = query.values(name=layer_set.name)

    #         await s.execute(query)
    #         await s.flush()

    #         final_layer_set = select(models.LayerSet).where(models.LayerSet.id == layer_set.id)
    #         val = (await s.execute(final_layer_set)).scalars().first()
    #         await s.commit()
    #     return LayerSet.marshal(val)

    @strawberry.mutation
    async def delete_layer_set(self, layer_set: UpdateLayerSetInput) -> ObjectDeleted:
        async with models.get_session() as s:
            query = delete(models.LayerSet).where(models.LayerSet.id == layer_set.id)
            await s.execute(query)
            try:
                await s.commit()
            except Exception:
                await s.rollback()
                raise
        return ObjectDeleted

    #
    # Layer
    #
    @strawberry.mutation
    async def create_layer(self, layer: CreateLayerInput) -> AddLayerResponse:
        async with models.get_session() as s:
            sql = select(models.LayerSet).where(models.LayerSet.id == layer.layer_set_id)
            layer_set = (await s.execute(sql)).scalars().first()

            if layer_set is None: 
                return LayerSetDoesNotExist

            res = models.Layer(
                layer_set=layer_set
            )
            s.add(res)
            await s.commit()
        return Layer.marshal(res)

    # we dont have any fields to update on this object yet
    # @strawberry.mutation
    # async def update_layer(self, layer: UpdateLayerInput) -> Layer:
    #     async with models.get_session() as s:
    #         query = update(models.Layer).where(models.Layer.id == layer.id)
    #         if layer.name:
    #             query = query.values(name=layer.name)

    #         await s.execute(query)
    #         await s.flush()

    #         final_layer = select(models.Layer).where(models.Layer.id == layer.id)
    #         val = (await s.execute(final_layer)).scalars().first()
    #         await s.commit()
    #     return Layer.marshal(val)

    @strawberry.mutation
    async def delete_layer(self, layer: UpdateLayerInput) -> ObjectDeleted:
        async with models.get_session() as s:
            query = delete(models.Layer).where(models.Layer.id == layer.id)
            await s.execute(query)
            try:
                await s.commit()
            except Exception:
                await s.rollback()
                raise
        return ObjectDeleted

    #
    # Projector
    #
    @strawberry.mutation
    async def create_projector(self, projector: CreateProjectorInput) -> Projector:
        async with models.get_session() as s:
            res = models.Projector()
            s.add(res)
            await s.commit()
        return Projector.marshal(res)

    # we dont have any fields to update on this object yet
    # @strawberry.mutation
    # async def update_projector(self, layer: UpdateLayerInput) -> Layer:
    #     async with models.get_session() as s:
    #         query = update(models.Layer).where(models.Layer.id == layer.id)
    #         if layer.name:
    #             query = query.values(name=layer.name)

    #         await s.execute(query)
    #         await s.flush()

    #         final_projector = select(models.Layer).where(models.Layer.id == layer.id)
    #         val = (await s.execute(final_layer)).scalars().first()
    #         await s.commit()
    #     return Layer.marshal(val)

    @strawberry.mutation
    async def delete_projector(self, projector: UpdateProjectorInput) -> ObjectDeleted:
        async with models.get_session() as s:
            query = delete(models.Projector).where(models.Projector.id == projector.id)
            await s.execute(query)
            try:
                await s.commit()
            except Exception:
                await s.rollback()
                raise
        return ObjectDeleted

    #
    # Job
    #
    @strawberry.mutation
    async def create_job(self, job: CreateJobInput) -> Job:
        async with models.get_session() as s:
            res = models.Job(
                name=job.name 
            )
            s.add(res)
            await s.commit()
        return Job.marshal(res)

    @strawberry.mutation
    async def update_job(self, job: UpdateJobInput) -> Job:
        async with models.get_session() as s:
            query = update(models.Job).where(models.Job.id == job.id)
            if job.name:
                query = query.values(name=job.name)

            await s.execute(query)
            await s.flush()

            final_job = select(models.Job).where(models.Job.id == job.id)
            val = (await s.execute(final_job)).scalars().first()
            await s.commit()
        return Job.marshal(val)

    @strawberry.mutation
    async def delete_job(self, job: UpdateJobInput) -> ObjectDeleted:
        async with models.get_session() as s:
            query = delete(models.Job).where(models.Job.id == job.id)
            await s.execute(query)
            try:
                await s.commit()
            except Exception:
                await s.rollback()
                raise
        return ObjectDeleted

    #
    # Projection
    #
    @strawberry.mutation
    async def add_projection(self, projection_input: ProjectionInput) -> AddProjectionResponse:
        async with models.get_session() as s:

            sql = select(models.Embedding).where(models.Embedding.id == projection_input.embedding_id)
            embedding = (await s.execute(sql)).scalars().first()

            sql = select(models.ProjectionSet).where(models.ProjectionSet.id == projection_input.projection_set_id)
            projection_set = (await s.execute(sql)).scalars().first()

            res = models.Projection(
                x=projection_input.x, 
                y=projection_input.y,
                embedding=embedding, 
                projection_set=projection_set, 
            )
            s.add(res)
            await s.commit()
        return Projection.marshal(res)

    #
    # Projection Set
    #
    @strawberry.mutation
    async def add_projection_set(self, projection_set_input: ProjectionSetInput) -> AddProjectionSetResponse:
        async with models.get_session() as s:
            sql = select(models.EmbeddingSet).where(models.EmbeddingSet.id == projection_set_input.embedding_set_id)
            embedding_set = (await s.execute(sql)).scalars().first()

            res = models.ProjectionSet(embedding_set=embedding_set)
            s.add(res)
            await s.commit()
        return ProjectionSet.marshal(res)

    #
    # Embedding Set
    #
    @strawberry.mutation
    async def create_embedding_set(self, embedding_set: EmbeddingSetInput) -> AddEmbeddingSetResponse:
        async with models.get_session() as s:
            sql = select(models.Dataset).where(models.Dataset.id == embedding_set.dataset_id)
            dataset = (await s.execute(sql)).scalars().first()

            res = models.EmbeddingSet(dataset=dataset)
            s.add(res)
            await s.commit()
        return EmbeddingSet.marshal(res)

    #
    # Embedding 
    #
    @strawberry.mutation
    async def add_embedding(self, embedding_input: EmbeddingInput) -> AddEmbeddingResponse:
        async with models.get_session() as s:

            sql = select(models.EmbeddingSet).where(models.EmbeddingSet.id == embedding_input.embedding_set_id)
            embedding_set = (await s.execute(sql)).scalars().first()

            db_embedding = models.Embedding(
                data=embedding_input.data,
                label=embedding_input.label,
                inference_identifier=embedding_input.inference_identifier,
                input_identifier=embedding_input.input_identifier,
                embedding_set=embedding_set,
                )
            s.add(db_embedding)
            await s.commit()
        return Embedding.marshal(db_embedding)

    #
    # Resource
    #
    @strawberry.mutation
    async def create_resource(self, resource: CreateResourceInput) -> AddResourceResponse:
        async with models.get_session() as s:
            res = models.Resource(
                uri=resource.uri
            )
            s.add(res)
            await s.commit()
        return Resource.marshal(res)

    @strawberry.mutation
    async def update_resource(self, resource: UpdateResourceInput) -> Resource:
        async with models.get_session() as s:
            query = update(models.Resource).where(models.Resource.id == resource.id)
            if resource.uri:
                query = query.values(uri=resource.uri)

            await s.execute(query)
            await s.flush()

            final_resource = select(models.Resource).where(models.Resource.id == resource.id)
            val = (await s.execute(final_resource)).scalars().first()
            await s.commit()
        return Resource.marshal(val)

    @strawberry.mutation
    async def delete_resource(self, resource: UpdateResourceInput) -> ObjectDeleted:
        async with models.get_session() as s:
            query = delete(models.Resource).where(models.Resource.id == resource.id)
            await s.execute(query)
            try:
                await s.commit()
            except Exception:
                await s.rollback()
                raise
        return ObjectDeleted

    #
    # Label
    #
    @strawberry.mutation
    async def create_label(self, label: CreateLabelInput) -> AddLabelResponse:
        async with models.get_session() as s:
            res = models.Label(
                data=label.data
            )
            s.add(res)
            await s.commit()
        return Label.marshal(res)

    @strawberry.mutation
    async def update_label(self, label: UpdateLabelInput) -> Label:
        async with models.get_session() as s:
            query = update(models.Label).where(models.Label.id == label.id)
            if label.data:
                query = query.values(data=label.data)

            await s.execute(query)
            await s.flush()

            final_label = select(models.Label).where(models.Label.id == label.id)
            val = (await s.execute(final_label)).scalars().first()
            await s.commit()
        return Label.marshal(val)

    @strawberry.mutation
    async def delete_label(self, label: UpdateLabelInput) -> ObjectDeleted:
        async with models.get_session() as s:
            query = delete(models.Label).where(models.Label.id == label.id)
            await s.execute(query)
            try:
                await s.commit()
            except Exception:
                await s.rollback()
                raise
        return ObjectDeleted

    #
    # Datapoint
    #
    @strawberry.mutation
    async def create_datapoint(self, datapoint: CreateDatapointInput) -> AddDatapointResponse:
        async with models.get_session() as s:

            sql = select(models.Dataset).where(models.Dataset.id == datapoint.dataset_id)
            dataset = (await s.execute(sql)).scalars().first()
    
            if dataset is None: 
                return LabelDoesNotExist

            sql = select(models.Label).where(models.Label.id == datapoint.label_id)
            label = (await s.execute(sql)).scalars().first()

            if label is None: 
                return LabelDoesNotExist

            sql = select(models.Resource).where(models.Resource.id == datapoint.resource_id)
            resource = (await s.execute(sql)).scalars().first()

            if resource is None: 
                return ResourceDoesNotExist
            
            res = models.Datapoint(
                dataset=dataset,
                resource=resource, 
                label=label,
                project_id=dataset.project_id
            )
            s.add(res)
            await s.commit()

        return Datapoint.marshal(res)

    @strawberry.mutation
    async def update_datapoint(self, datapoint: UpdateDatapointInput) -> Datapoint:
        async with models.get_session() as s:
            query = update(models.Datapoint).where(models.Datapoint.id == datapoint.id)
            if datapoint.data:
                query = query.values(data=datapoint.data)

            await s.execute(query)
            await s.flush()

            final_datapoint = select(models.Datapoint).where(models.Datapoint.id == datapoint.id)
            val = (await s.execute(final_datapoint)).scalars().first()
            await s.commit()
        return Datapoint.marshal(val)

    @strawberry.mutation
    async def delete_datapoint(self, datapoint: UpdateDatapointInput) -> ObjectDeleted:
        async with models.get_session() as s:
            query = delete(models.Datapoint).where(models.Datapoint.id == datapoint.id)
            await s.execute(query)
            try:
                await s.commit()
            except Exception:
                await s.rollback()
                raise
        return ObjectDeleted

# TODO: move these to a different file I think....... they are used in types, and not in this file

async def load_projections_by_embedding(keys: list) -> list[Projection]:
    async with models.get_session() as s:
        all_queries = [select(models.Projection).where(models.Projection.embedding_id == key) for key in keys]
        data = [(await s.execute(sql)).scalars().unique().all() for sql in all_queries]
    return data

async def load_projection_sets_by_embedding_set(keys: list) -> list[ProjectionSet]:
    async with models.get_session() as s:
        all_queries = [select(models.ProjectionSet).where(models.ProjectionSet.embedding_set_id == key) for key in keys]
        data = [(await s.execute(sql)).scalars().unique().all() for sql in all_queries]
    return data

async def load_embeddings_by_embedding_set(keys: list) -> list[Embedding]:
    async with models.get_session() as s:
        all_queries = [select(models.Embedding).where(models.Embedding.embedding_set_id == key) for key in keys]
        data = [(await s.execute(sql)).scalars().unique().all() for sql in all_queries]
    return data

async def load_projections_by_projection_set(keys: list) -> list[Projection]:
    async with models.get_session() as s:
        all_queries = [select(models.Projection).where(models.Projection.projection_set_id == key) for key in keys]
        data = [(await s.execute(sql)).scalars().unique().all() for sql in all_queries]
    return data

async def load_model_architectures_by_project(keys: list) -> list[ModelArchitecture]:
    async with models.get_session() as s:
        all_queries = [select(models.ModelArchitecture).where(models.ModelArchitecture.project_id == key) for key in keys]
        data = [(await s.execute(sql)).scalars().unique().all() for sql in all_queries]
    return data

async def load_slices_by_dataset(keys: list) -> list[Slice]:
    async with models.get_session() as s:
        all_queries = [select(models.Slice).where(models.Slice.dataset_id == key) for key in keys]
        data = [(await s.execute(sql)).scalars().unique().all() for sql in all_queries]
    return data

async def load_datapoints_by_dataset(keys: list) -> list[Datapoint]:
    async with models.get_session() as s:
        all_queries = [select(models.Datapoint).where(models.Datapoint.dataset_id == key) for key in keys]
        data = [(await s.execute(sql)).scalars().unique().all() for sql in all_queries]
    return data

async def load_datapoints_by_slice(keys: list) -> list[Datapoint]:
    async with models.get_session() as s:
        all_queries = [select(models.Datapoint).where(models.Datapoint.slice_id == key) for key in keys]
        data = [(await s.execute(sql)).scalars().unique().all() for sql in all_queries]
    return data

async def load_slices_by_datapoints(keys: list) -> list[Slice]:
    async with models.get_session() as s:
        all_queries = [select(models.Slice).where(models.Slice.datapoint_id == key) for key in keys]
        data = [(await s.execute(sql)).scalars().unique().all() for sql in all_queries]
    return data

async def load_tags_by_datapoints(keys: list) -> list[Tag]:
    async with models.get_session() as s:
        # you have to preload tags through the association
        # there has to be a better way of doing this......
        all_queries = [select(models.Tagdatapoint).where(models.Tagdatapoint.right_id == key).options(selectinload(models.Tagdatapoint.tag)) for key in keys]
        data = [(await s.execute(sql)).scalars().all() for sql in all_queries]
    return data

async def load_datapoints_by_resource(keys: list) -> list[Datapoint]:
    async with models.get_session() as s:
        all_queries = [select(models.Datapoint).where(models.Datapoint.resource_id == key) for key in keys]
        data = [(await s.execute(sql)).scalars().unique().all() for sql in all_queries]
    return data

async def load_datapoints_by_tag(keys: list) -> list[Datapoint]:
    async with models.get_session() as s:
        all_queries = [select(models.Datapoint).where(models.Datapoint.tag_id == key) for key in keys]
        data = [(await s.execute(sql)).scalars().unique().all() for sql in all_queries]
    return data

async def load_trained_models_by_model_architecture(keys: list) -> list[TrainedModel]:
    async with models.get_session() as s:
        all_queries = [select(models.TrainedModel).where(models.TrainedModel.model_architecture_id == key) for key in keys]
        data = [(await s.execute(sql)).scalars().unique().all() for sql in all_queries]
    return data

async def load_layer_sets_by_trained_model(keys: list) -> list[LayerSet]:
    async with models.get_session() as s:
        all_queries = [select(models.LayerSet).where(models.LayerSet.trained_model_id == key) for key in keys]
        data = [(await s.execute(sql)).scalars().unique().all() for sql in all_queries]
    return data

async def load_layers_by_layer_set(keys: list) -> list[Layer]:
    async with models.get_session() as s:
        all_queries = [select(models.Layer).where(models.Layer.layer_set_id == key) for key in keys]
        data = [(await s.execute(sql)).scalars().unique().all() for sql in all_queries]
    return data

async def load_embeddings_by_layer(keys: list) -> list[Embedding]:
    async with models.get_session() as s:
        all_queries = [select(models.Embedding).where(models.Embedding.layer_id == key) for key in keys]
        data = [(await s.execute(sql)).scalars().unique().all() for sql in all_queries]
    return data

async def load_datasets_by_project(keys: list) -> list[Dataset]:
    async with models.get_session() as s:
        all_queries = [select(models.Dataset).where(models.Dataset.project_id == key) for key in keys]
        data = [(await s.execute(sql)).scalars().unique().all() for sql in all_queries]
    return data

async def load_label_by_datapoint(keys: list) -> list[Label]:
    async with models.get_session() as s:
        all_queries = [select(models.Label).where(models.Label.datapoint_id == key) for key in keys]
        data = [(await s.execute(sql)).scalars().unique().all() for sql in all_queries]
    return data

async def load_inference_by_datapoint(keys: list) -> list[Inference]:
    async with models.get_session() as s:
        all_queries = [select(models.Inference).where(models.Inference.datapoint_id == key) for key in keys]
        data = [(await s.execute(sql)).scalars().unique().all() for sql in all_queries]
    return data

async def load_embeddings_by_datapoint(keys: list) -> list[Embedding]:
    async with models.get_session() as s:
        all_queries = [select(models.Embedding).where(models.Embedding.datapoint_id == key) for key in keys]
        data = [(await s.execute(sql)).scalars().unique().all() for sql in all_queries]
    return data

async def get_context() -> dict:
    return {
        "projections_by_embedding": DataLoader(load_fn=load_projections_by_embedding),
        "projection_sets_by_embedding_set": DataLoader(load_fn=load_projection_sets_by_embedding_set),
        "embeddings_by_embedding_set": DataLoader(load_fn=load_embeddings_by_embedding_set),
        "projections_by_projection_set": DataLoader(load_fn=load_projections_by_projection_set),
        "model_architectures_by_project": DataLoader(load_fn=load_model_architectures_by_project),
        "slices_by_dataset": DataLoader(load_fn=load_slices_by_dataset),
        "datapoints_by_dataset": DataLoader(load_fn=load_datapoints_by_dataset),
        "datapoints_by_slice": DataLoader(load_fn=load_datapoints_by_slice),
        "slices_by_datapoints": DataLoader(load_fn=load_slices_by_datapoints),
        "tags_by_datapoints": DataLoader(load_fn=load_tags_by_datapoints),
        "datapoints_by_resource": DataLoader(load_fn=load_datapoints_by_resource),
        "datapoints_by_tag": DataLoader(load_fn=load_datapoints_by_tag),
        "trained_models_by_model_architecture": DataLoader(load_fn=load_trained_models_by_model_architecture),
        "layer_sets_by_trained_model": DataLoader(load_fn=load_layer_sets_by_trained_model),
        "layers_by_layer_set": DataLoader(load_fn=load_layers_by_layer_set),
        "embeddings_by_layer": DataLoader(load_fn=load_embeddings_by_layer),
        "datasets_by_project": DataLoader(load_fn=load_datasets_by_project),
        "label_by_datapoint": DataLoader(load_fn=load_label_by_datapoint),
        "inference_by_datapoint": DataLoader(load_fn=load_inference_by_datapoint),
        "embeddings_by_datapoint": DataLoader(load_fn=load_embeddings_by_datapoint),
    }
<|MERGE_RESOLUTION|>--- conflicted
+++ resolved
@@ -2,12 +2,8 @@
 from h11 import Data
 import strawberry
 from yaml import load
-<<<<<<< HEAD
-from chroma.app.graphql_py.types import ResourceDoesntExist
 from chroma.app.models import Tagdatapoint
-=======
 from chroma.app.graphql_py.types import ResourceDoesNotExist
->>>>>>> eae5d6bb
 import models
 from sqlalchemy.orm import selectinload
 
