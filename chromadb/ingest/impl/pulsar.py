<<<<<<< HEAD
from typing import Dict, Optional
import uuid
from chromadb.config import System
=======
from collections import defaultdict
import sys
from typing import Dict, Optional, Sequence, Set, Tuple
import uuid
from chromadb.config import Settings, System
>>>>>>> 8e5b5f26
from chromadb.ingest import Consumer, ConsumerCallbackFn, Producer
from overrides import overrides, EnforceOverrides
from uuid import UUID
from chromadb.ingest.impl.pulsar_admin import PulsarAdmin
from chromadb.ingest.impl.utils import create_pulsar_connection_str
from chromadb.proto.convert import from_proto_submit, to_proto_submit
import chromadb.proto.chroma_pb2 as proto
from chromadb.types import SeqId, SubmitEmbeddingRecord
import pulsar

from chromadb.utils.messageid import int_to_pulsar, pulsar_to_int


class PulsarProducer(Producer, EnforceOverrides):
    _connection_str: str
    _topic_to_producer: Dict[str, pulsar.Producer]
    _client: pulsar.Client
    _admin: PulsarAdmin
<<<<<<< HEAD
=======
    _settings: Settings
>>>>>>> 8e5b5f26

    def __init__(self, system: System) -> None:
        pulsar_host = system.settings.require("pulsar_broker_url")
        pulsar_port = system.settings.require("pulsar_broker_port")
        self._connection_str = create_pulsar_connection_str(pulsar_host, pulsar_port)
        self._topic_to_producer = {}
<<<<<<< HEAD
=======
        self._settings = system.settings
>>>>>>> 8e5b5f26
        self._admin = PulsarAdmin(system)
        super().__init__(system)

    @overrides
    def start(self) -> None:
        self._client = pulsar.Client(self._connection_str)
        super().start()

    @overrides
    def stop(self) -> None:
        self._client.close()
        super().stop()

    @overrides
    def create_topic(self, topic_name: str) -> None:
        self._admin.create_topic(topic_name)

    @overrides
    def delete_topic(self, topic_name: str) -> None:
        self._admin.delete_topic(topic_name)

    @overrides
    def submit_embedding(
        self, topic_name: str, embedding: SubmitEmbeddingRecord
    ) -> SeqId:
        """Add an embedding record to the given topic. Returns the SeqID of the record."""
        producer = self._get_or_create_producer(topic_name)
        proto_submit: proto.SubmitEmbeddingRecord = to_proto_submit(embedding)
        # TODO: batch performance / async
        msg_id: pulsar.MessageId = producer.send(proto_submit.SerializeToString())
        return pulsar_to_int(msg_id)

    @overrides
    def submit_embeddings(
        self, topic_name: str, embeddings: Sequence[SubmitEmbeddingRecord]
    ) -> Sequence[SeqId]:
        # For now, just call submit_embedding in a loop. TODO: batch performance / async
        return [
            self.submit_embedding(topic_name, embedding) for embedding in embeddings
        ]

    @property
    @overrides
    def max_batch_size(self) -> int:
        # For now, the max pulsar batch size is the max int.
        # TODO: tune this to a reasonable value by default
        return sys.maxsize

    def _get_or_create_producer(self, topic_name: str) -> pulsar.Producer:
        if topic_name not in self._topic_to_producer:
            producer = self._client.create_producer(topic_name)
            self._topic_to_producer[topic_name] = producer
        return self._topic_to_producer[topic_name]

    @overrides
    def reset_state(self) -> None:
        if not self._settings.require("allow_reset"):
            raise ValueError(
                "Resetting the database is not allowed. Set `allow_reset` to true in the config in tests or other non-production environments where reset should be permitted."
            )
        for topic_name in self._topic_to_producer:
            self._admin.delete_topic(topic_name)
        self._topic_to_producer = {}
        super().reset_state()


class PulsarConsumer(Consumer, EnforceOverrides):
    class PulsarSubscription:
        id: UUID
        topic_name: str
        start: int
        end: int
        callback: ConsumerCallbackFn
        consumer: pulsar.Consumer

        def __init__(
            self,
            id: UUID,
            topic_name: str,
            start: int,
            end: int,
            callback: ConsumerCallbackFn,
            consumer: pulsar.Consumer,
        ):
            self.id = id
            self.topic_name = topic_name
            self.start = start
            self.end = end
            self.callback = callback
            self.consumer = consumer

    _connection_str: str
    _client: pulsar.Client
    _subscriptions: Dict[str, Set[PulsarSubscription]]

    def __init__(self, system: System) -> None:
        pulsar_host = system.settings.require("pulsar_broker_url")
        pulsar_port = system.settings.require("pulsar_broker_port")
        self._connection_str = create_pulsar_connection_str(pulsar_host, pulsar_port)
        self._subscriptions = defaultdict(set)
        super().__init__(system)

<<<<<<< HEAD
class PulsarConsumer(Consumer, EnforceOverrides):
    _connection_str: str
    _client: pulsar.Client

    def __init__(self, system: System) -> None:
        pulsar_host = system.settings.require("pulsar_broker_url")
        pulsar_port = system.settings.require("pulsar_broker_port")
        self._connection_str = create_pulsar_connection_str(pulsar_host, pulsar_port)
        super().__init__(system)

=======
>>>>>>> 8e5b5f26
    @overrides
    def start(self) -> None:
        self._client = pulsar.Client(self._connection_str)
        super().start()

    @overrides
    def stop(self) -> None:
        self._client.close()
        super().stop()

    @overrides
    def subscribe(
        self,
        topic_name: str,
        consume_fn: ConsumerCallbackFn,
        start: Optional[SeqId] = None,
        end: Optional[SeqId] = None,
        id: Optional[UUID] = None,
    ) -> UUID:
        """Register a function that will be called to recieve embeddings for a given
        topic. The given function may be called any number of times, with any number of
        records, and may be called concurrently.

        Only records between start (exclusive) and end (inclusive) SeqIDs will be
        returned. If start is None, the first record returned will be the next record
        generated, not including those generated before creating the subscription. If
        end is None, the consumer will consume indefinitely, otherwise it will
        automatically be unsubscribed when the end SeqID is reached.

        If the function throws an exception, the function may be called again with the
        same or different records.

        Takes an optional UUID as a unique subscription ID. If no ID is provided, a new
        ID will be generated and returned."""
<<<<<<< HEAD
        print("subscribing")
=======
>>>>>>> 8e5b5f26
        if not self._running:
            raise RuntimeError("Consumer must be started before subscribing")

        subscription_id = (
            id or uuid.uuid4()
        )  # TODO: this should really be created by the coordinator and stored in sysdb

<<<<<<< HEAD
        # start, end = self._validate_range(start, end)

        # subscription = self.Subscription(
        #     subscription_id, topic_name, start, end, consume_fn
        # )

        # # Backfill first, so if it errors we do not add the subscription
        # self._backfill(subscription)
        # self._subscriptions[topic_name].add(subscription)
=======
        start, end = self._validate_range(start, end)
>>>>>>> 8e5b5f26

        def wrap_callback(consumer: pulsar.Consumer, message: pulsar.Message) -> None:
            msg_data = message.data()
            msg_id = pulsar_to_int(message.message_id())
            submit_embedding_record = proto.SubmitEmbeddingRecord()
            proto.SubmitEmbeddingRecord.ParseFromString(
                submit_embedding_record, msg_data
            )
            embedding_record = from_proto_submit(submit_embedding_record, msg_id)
            consume_fn([embedding_record])
            consumer.acknowledge(message)
            if msg_id == end:
<<<<<<< HEAD
                consumer.close()
=======
                self.unsubscribe(subscription_id)
>>>>>>> 8e5b5f26

        consumer = self._client.subscribe(
            topic_name,
            subscription_id.hex,
            message_listener=wrap_callback,
        )
<<<<<<< HEAD
        if start is None:
            # TODO: race condition between subscribing and seeking?
            consumer.seek(pulsar.MessageId.earliest)

        return subscription_id

=======

        subscription = self.PulsarSubscription(
            subscription_id, topic_name, start, end, consume_fn, consumer
        )
        self._subscriptions[topic_name].add(subscription)

        # NOTE: For some reason the seek() method expects a shadowed MessageId type
        # which resides in _msg_id.
        consumer.seek(int_to_pulsar(start)._msg_id)

        return subscription_id

    def _validate_range(
        self, start: Optional[SeqId], end: Optional[SeqId]
    ) -> Tuple[int, int]:
        """Validate and normalize the start and end SeqIDs for a subscription using this
        impl."""
        start = start or pulsar_to_int(pulsar.MessageId.latest)
        end = end or self.max_seqid()
        if not isinstance(start, int) or not isinstance(end, int):
            raise ValueError("SeqIDs must be integers")
        if start >= end:
            raise ValueError(f"Invalid SeqID range: {start} to {end}")
        return start, end

>>>>>>> 8e5b5f26
    @overrides
    def unsubscribe(self, subscription_id: UUID) -> None:
        """Unregister a subscription. The consume function will no longer be invoked,
        and resources associated with the subscription will be released."""
<<<<<<< HEAD
        pass
=======
        for topic_name, subscriptions in self._subscriptions.items():
            for subscription in subscriptions:
                if subscription.id == subscription_id:
                    subscription.consumer.close()
                    subscriptions.remove(subscription)
                    if len(subscriptions) == 0:
                        del self._subscriptions[topic_name]
                    return
>>>>>>> 8e5b5f26

    @overrides
    def min_seqid(self) -> SeqId:
        """Return the minimum possible SeqID in this implementation."""
<<<<<<< HEAD
        return -1
=======
        return pulsar_to_int(pulsar.MessageId.earliest)
>>>>>>> 8e5b5f26

    @overrides
    def max_seqid(self) -> SeqId:
        """Return the maximum possible SeqID in this implementation."""
<<<<<<< HEAD
        return 2**191 - 1
=======
        return 2**192 - 1
>>>>>>> 8e5b5f26
<|MERGE_RESOLUTION|>--- conflicted
+++ resolved
@@ -1,14 +1,8 @@
-<<<<<<< HEAD
-from typing import Dict, Optional
-import uuid
-from chromadb.config import System
-=======
 from collections import defaultdict
 import sys
 from typing import Dict, Optional, Sequence, Set, Tuple
 import uuid
 from chromadb.config import Settings, System
->>>>>>> 8e5b5f26
 from chromadb.ingest import Consumer, ConsumerCallbackFn, Producer
 from overrides import overrides, EnforceOverrides
 from uuid import UUID
@@ -27,20 +21,14 @@
     _topic_to_producer: Dict[str, pulsar.Producer]
     _client: pulsar.Client
     _admin: PulsarAdmin
-<<<<<<< HEAD
-=======
     _settings: Settings
->>>>>>> 8e5b5f26
 
     def __init__(self, system: System) -> None:
         pulsar_host = system.settings.require("pulsar_broker_url")
         pulsar_port = system.settings.require("pulsar_broker_port")
         self._connection_str = create_pulsar_connection_str(pulsar_host, pulsar_port)
         self._topic_to_producer = {}
-<<<<<<< HEAD
-=======
         self._settings = system.settings
->>>>>>> 8e5b5f26
         self._admin = PulsarAdmin(system)
         super().__init__(system)
 
@@ -143,19 +131,6 @@
         self._subscriptions = defaultdict(set)
         super().__init__(system)
 
-<<<<<<< HEAD
-class PulsarConsumer(Consumer, EnforceOverrides):
-    _connection_str: str
-    _client: pulsar.Client
-
-    def __init__(self, system: System) -> None:
-        pulsar_host = system.settings.require("pulsar_broker_url")
-        pulsar_port = system.settings.require("pulsar_broker_port")
-        self._connection_str = create_pulsar_connection_str(pulsar_host, pulsar_port)
-        super().__init__(system)
-
-=======
->>>>>>> 8e5b5f26
     @overrides
     def start(self) -> None:
         self._client = pulsar.Client(self._connection_str)
@@ -190,10 +165,6 @@
 
         Takes an optional UUID as a unique subscription ID. If no ID is provided, a new
         ID will be generated and returned."""
-<<<<<<< HEAD
-        print("subscribing")
-=======
->>>>>>> 8e5b5f26
         if not self._running:
             raise RuntimeError("Consumer must be started before subscribing")
 
@@ -201,19 +172,7 @@
             id or uuid.uuid4()
         )  # TODO: this should really be created by the coordinator and stored in sysdb
 
-<<<<<<< HEAD
-        # start, end = self._validate_range(start, end)
-
-        # subscription = self.Subscription(
-        #     subscription_id, topic_name, start, end, consume_fn
-        # )
-
-        # # Backfill first, so if it errors we do not add the subscription
-        # self._backfill(subscription)
-        # self._subscriptions[topic_name].add(subscription)
-=======
         start, end = self._validate_range(start, end)
->>>>>>> 8e5b5f26
 
         def wrap_callback(consumer: pulsar.Consumer, message: pulsar.Message) -> None:
             msg_data = message.data()
@@ -226,25 +185,13 @@
             consume_fn([embedding_record])
             consumer.acknowledge(message)
             if msg_id == end:
-<<<<<<< HEAD
-                consumer.close()
-=======
                 self.unsubscribe(subscription_id)
->>>>>>> 8e5b5f26
 
         consumer = self._client.subscribe(
             topic_name,
             subscription_id.hex,
             message_listener=wrap_callback,
         )
-<<<<<<< HEAD
-        if start is None:
-            # TODO: race condition between subscribing and seeking?
-            consumer.seek(pulsar.MessageId.earliest)
-
-        return subscription_id
-
-=======
 
         subscription = self.PulsarSubscription(
             subscription_id, topic_name, start, end, consume_fn, consumer
@@ -270,14 +217,10 @@
             raise ValueError(f"Invalid SeqID range: {start} to {end}")
         return start, end
 
->>>>>>> 8e5b5f26
     @overrides
     def unsubscribe(self, subscription_id: UUID) -> None:
         """Unregister a subscription. The consume function will no longer be invoked,
         and resources associated with the subscription will be released."""
-<<<<<<< HEAD
-        pass
-=======
         for topic_name, subscriptions in self._subscriptions.items():
             for subscription in subscriptions:
                 if subscription.id == subscription_id:
@@ -286,22 +229,13 @@
                     if len(subscriptions) == 0:
                         del self._subscriptions[topic_name]
                     return
->>>>>>> 8e5b5f26
 
     @overrides
     def min_seqid(self) -> SeqId:
         """Return the minimum possible SeqID in this implementation."""
-<<<<<<< HEAD
-        return -1
-=======
         return pulsar_to_int(pulsar.MessageId.earliest)
->>>>>>> 8e5b5f26
 
     @overrides
     def max_seqid(self) -> SeqId:
         """Return the maximum possible SeqID in this implementation."""
-<<<<<<< HEAD
-        return 2**191 - 1
-=======
-        return 2**192 - 1
->>>>>>> 8e5b5f26
+        return 2**192 - 1