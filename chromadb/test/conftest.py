from chromadb.config import Settings
from chromadb import Client
from chromadb.api import API
import chromadb.server.fastapi
from requests.exceptions import ConnectionError
import hypothesis
import tempfile
import os
import uvicorn
import time
import pytest
from typing import Generator, List, Callable
import shutil
import logging
import socket
<<<<<<< HEAD
=======
import multiprocessing
>>>>>>> 75f5a817

logger = logging.getLogger(__name__)

hypothesis.settings.register_profile(
    "dev",
    deadline=30000,
    suppress_health_check=[
        hypothesis.HealthCheck.data_too_large,
        hypothesis.HealthCheck.large_base_example,
    ],
)
hypothesis.settings.load_profile(os.getenv("HYPOTHESIS_PROFILE", "dev"))


def find_free_port() -> int:
    with socket.socket(socket.AF_INET, socket.SOCK_STREAM) as s:
        s.bind(("", 0))
        s.setsockopt(socket.SOL_SOCKET, socket.SO_REUSEADDR, 1)
<<<<<<< HEAD
        return s.getsockname()[1]
=======
        return s.getsockname()[1]  # type: ignore
>>>>>>> 75f5a817


def _run_server(port: int) -> None:
    """Run a Chroma server locally"""
    settings = Settings(
        chroma_api_impl="local",
        chroma_db_impl="duckdb",
        persist_directory=tempfile.gettempdir() + "/test_server",
    )
    server = chromadb.server.fastapi.FastAPI(settings)
    uvicorn.run(server.app(), host="0.0.0.0", port=port, log_level="error")


def _await_server(api: API, attempts: int = 0) -> None:
    try:
        api.heartbeat()
    except ConnectionError as e:
        if attempts > 15:
            logger.error("Test server failed to start after 15 attempts")
            raise e
        else:
            logger.info("Waiting for server to start...")
            time.sleep(4)
            _await_server(api, attempts + 1)


def fastapi() -> Generator[API, None, None]:
    """Fixture generator that launches a server in a separate process, and yields a
    fastapi client connect to it"""
    port = find_free_port()
    logger.info(f"Running test FastAPI server on port {port}")
<<<<<<< HEAD
    proc = Process(target=_run_server, args=(port,), daemon=True)
=======
    ctx = multiprocessing.get_context("spawn")
    proc = ctx.Process(target=_run_server, args=(port,), daemon=True)
>>>>>>> 75f5a817
    proc.start()
    api = chromadb.Client(
        Settings(
            chroma_api_impl="rest",
            chroma_server_host="localhost",
            chroma_server_http_port=str(port),
        )
    )
    _await_server(api)
    yield api
    proc.kill()


def duckdb() -> Generator[API, None, None]:
    """Fixture generator for duckdb"""
    yield Client(
        Settings(
            chroma_api_impl="local",
            chroma_db_impl="duckdb",
            persist_directory=tempfile.gettempdir(),
        )
    )


def duckdb_parquet() -> Generator[API, None, None]:
    """Fixture generator for duckdb+parquet"""

    save_path = tempfile.gettempdir() + "/tests"
    yield Client(
        Settings(
            chroma_api_impl="local",
            chroma_db_impl="duckdb+parquet",
            persist_directory=save_path,
        )
    )
    if os.path.exists(save_path):
        shutil.rmtree(save_path)


def integration_api() -> Generator[API, None, None]:
    """Fixture generator for returning a client configured via environmenet
    variables, intended for externally configured integration tests
    """
    yield chromadb.Client()


def fixtures() -> List[Callable[[], Generator[API, None, None]]]:
    api_fixtures = [duckdb, duckdb_parquet, fastapi]
    if "CHROMA_INTEGRATION_TEST" in os.environ:
        api_fixtures.append(integration_api)
    if "CHROMA_INTEGRATION_TEST_ONLY" in os.environ:
        api_fixtures = [integration_api]
    return api_fixtures


@pytest.fixture(scope="module", params=fixtures())
def api(request: pytest.FixtureRequest) -> Generator[API, None, None]:
    yield next(request.param())<|MERGE_RESOLUTION|>--- conflicted
+++ resolved
@@ -13,10 +13,7 @@
 import shutil
 import logging
 import socket
-<<<<<<< HEAD
-=======
 import multiprocessing
->>>>>>> 75f5a817
 
 logger = logging.getLogger(__name__)
 
@@ -35,11 +32,7 @@
     with socket.socket(socket.AF_INET, socket.SOCK_STREAM) as s:
         s.bind(("", 0))
         s.setsockopt(socket.SOL_SOCKET, socket.SO_REUSEADDR, 1)
-<<<<<<< HEAD
-        return s.getsockname()[1]
-=======
         return s.getsockname()[1]  # type: ignore
->>>>>>> 75f5a817
 
 
 def _run_server(port: int) -> None:
@@ -71,12 +64,8 @@
     fastapi client connect to it"""
     port = find_free_port()
     logger.info(f"Running test FastAPI server on port {port}")
-<<<<<<< HEAD
-    proc = Process(target=_run_server, args=(port,), daemon=True)
-=======
     ctx = multiprocessing.get_context("spawn")
     proc = ctx.Process(target=_run_server, args=(port,), daemon=True)
->>>>>>> 75f5a817
     proc.start()
     api = chromadb.Client(
         Settings(
